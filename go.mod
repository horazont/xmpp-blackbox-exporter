--- conflicted
+++ resolved
@@ -13,16 +13,8 @@
 	gopkg.in/check.v1 v1.0.0-20180628173108-788fd7840127 // indirect
 	gopkg.in/yaml.v2 v2.2.2
 	mellium.im/sasl v0.2.1
-<<<<<<< HEAD
-	mellium.im/xmlstream v0.13.2
-	mellium.im/xmpp v0.11.1
-)
-
-go 1.13
-=======
 	mellium.im/xmlstream v0.15.0
 	mellium.im/xmpp v0.16.0
 )
 
-go 1.11
->>>>>>> 8df70a35
+go 1.13